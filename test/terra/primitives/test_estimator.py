--- conflicted
+++ resolved
@@ -20,12 +20,8 @@
 
 import numpy as np
 from ddt import data, ddt
-<<<<<<< HEAD
-from qiskit.circuit import QuantumCircuit
-=======
 import qiskit
 from qiskit.circuit import Parameter, QuantumCircuit
->>>>>>> 03221acd
 from qiskit.circuit.library import RealAmplitudes
 from qiskit.exceptions import QiskitError
 from qiskit.opflow import PauliSumOp
