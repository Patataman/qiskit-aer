# This code is part of Qiskit.
#
# (C) Copyright IBM 2018, 2021.
#
# This code is licensed under the Apache License, Version 2.0. You may
# obtain a copy of this license in the LICENSE.txt file in the root directory
# of this source tree or at http://www.apache.org/licenses/LICENSE-2.0.
#
# Any modifications or derivative works of this code must retain this
# copyright notice, and modified files need to carry a notice indicating
# that they have been altered from the originals.
"""
AerSimualtor options tests
"""

from ddt import ddt, data
from qiskit import QuantumCircuit, transpile
from qiskit_aer.noise import NoiseModel
from test.terra.backends.simulator_test_case import SimulatorTestCase, supported_methods
from qiskit.quantum_info.random import random_unitary
from qiskit.quantum_info import state_fidelity
from qiskit.providers.fake_provider import FakeMontreal

from qiskit_aer import AerSimulator


@ddt
class TestOptions(SimulatorTestCase):
    """Tests of AerSimulator options"""

    @supported_methods(
        [
            "automatic",
            "stabilizer",
            "statevector",
            "density_matrix",
            "matrix_product_state",
            "extended_stabilizer",
            "tensor_network",
        ]
    )
    def test_seed_simulator_option_measure(self, method, device):
        """Test seed_simulator option fixes measurement outcomes"""
        backend = self.backend(method=method, device=device, seed_simulator=111)
        qc = QuantumCircuit(2)
        qc.h([0, 1])
        qc.reset(0)
        qc.measure_all()
        qc = transpile(qc, backend)

        counts1 = backend.run(qc).result().get_counts(0)
        counts2 = backend.run(qc).result().get_counts(0)

        self.assertEqual(counts1, counts2)

    @supported_methods(
        [
            "automatic",
            "stabilizer",
            "statevector",
            "density_matrix",
            "matrix_product_state",
            "extended_stabilizer",
            "tensor_network",
        ]
    )
    def test_seed_simulator_run_option_measure(self, method, device):
        """Test seed_simulator option fixes measurement outcomes"""
        backend = self.backend(method=method, device=device)
        qc = QuantumCircuit(2)
        qc.h([0, 1])
        qc.reset(0)
        qc.measure_all()
        qc = transpile(qc, backend)
        seed = 1234
        counts1 = backend.run(qc, seed_simulator=seed).result().get_counts(0)
        counts2 = backend.run(qc, seed_simulator=seed).result().get_counts(0)
        self.assertEqual(counts1, counts2)

    @supported_methods(
        [
            "automatic",
            "stabilizer",
            "statevector",
            "density_matrix",
            "matrix_product_state",
            "extended_stabilizer",
            "unitary",
            "superop",
            "tensor_network",
        ]
    )
    def test_method_option(self, method, device):
        """Test method option works"""
        backend = self.backend(method=method, device=device)
        qc = QuantumCircuit(1)
        qc.x(0)
        qc = transpile(qc, backend)

        # Target simulation method
        if method == "automatic":
            target = "stabilizer"
        else:
            target = method

        result = backend.run(qc).result()
        value = result.results[0].metadata.get("method", None)
        self.assertEqual(value, target)

    @supported_methods(
        [
            "automatic",
            "stabilizer",
            "statevector",
            "density_matrix",
            "matrix_product_state",
            "extended_stabilizer",
            "unitary",
            "superop",
            "tensor_network",
        ]
    )
    def test_device_option(self, method, device):
        """Test device option works"""
        backend = self.backend(method=method, device=device)
        qc = QuantumCircuit(1)
        qc.x(0)
        qc = transpile(qc, backend)

        result = backend.run(qc).result()
        value = result.results[0].metadata.get("device", None)
        # device = 'GPU_cuStateVec' when cuStateVec is enabled
        # so check if 'GPU' is included in value from result
        self.assertTrue((value in device))

    @data(
        "automatic",
        "statevector",
        "density_matrix",
        "stabilizer",
        "matrix_product_state",
        "extended_stabilizer",
    )
    def test_option_basis_gates(self, method):
        """Test setting method and noise model has correct basis_gates"""
        config = self.backend(method=method).configuration()
        noise_gates = ["id", "sx", "x", "cx"]
        noise_model = NoiseModel(basis_gates=noise_gates)
        target_gates = (
            sorted(set(config.basis_gates).intersection(noise_gates)) + config.custom_instructions
        )

        sim = self.backend(method=method, noise_model=noise_model)
        basis_gates = sim.configuration().basis_gates
        self.assertEqual(sorted(basis_gates), sorted(target_gates))

    @data(
        "automatic",
        "statevector",
        "density_matrix",
        "stabilizer",
        "matrix_product_state",
        "extended_stabilizer",
    )
    def test_option_order_basis_gates(self, method):
        """Test order of setting method and noise model gives same basis gates"""
        noise_model = NoiseModel(basis_gates=["id", "sx", "x", "cx"])
        sim1 = self.backend(method=method, noise_model=noise_model)
        basis_gates1 = sim1.configuration().basis_gates
        sim2 = self.backend(noise_model=noise_model, method=method)
        basis_gates2 = sim2.configuration().basis_gates
        self.assertEqual(sorted(basis_gates1), sorted(basis_gates2))

    @supported_methods(
        [
            "automatic",
            "stabilizer",
            "statevector",
            "density_matrix",
            "matrix_product_state",
            "extended_stabilizer",
            "tensor_network",
        ]
    )
    def test_shots_option(self, method, device):
        """Test shots option is observed"""
        shots = 99
        backend = self.backend(method=method, device=device, shots=shots)
        qc = QuantumCircuit(1)
        qc.x(0)
        qc.measure_all()
        qc = transpile(qc, backend)
        result = backend.run(qc).result()
        value = sum(result.get_counts().values())
        self.assertEqual(value, shots)

    @supported_methods(
        [
            "automatic",
            "stabilizer",
            "statevector",
            "density_matrix",
            "matrix_product_state",
            "extended_stabilizer",
            "tensor_network",
        ]
    )
    def test_shots_run_option(self, method, device):
        """Test shots option is observed"""
        shots = 99
        backend = self.backend(method=method, device=device)
        qc = QuantumCircuit(1)
        qc.x(0)
        qc.measure_all()
        qc = transpile(qc, backend)
        result = backend.run(qc, shots=shots).result()
        value = sum(result.get_counts().values())
        self.assertEqual(value, shots)

    def test_mps_options(self):
        """Test MPS options"""
        shots = 4000
        method = "matrix_product_state"
        backend_swap_left = self.backend(method=method, mps_swap_direction="mps_swap_left")
        backend_swap_right = self.backend(method=method, mps_swap_direction="mps_swap_right")
        backend_approx = self.backend(method=method, matrix_product_state_max_bond_dimension=8)
        # The test must be large enough and entangled enough so that
        # approximation actually truncates something
        n = 10
        circuit = QuantumCircuit(n)
        for times in range(2):
            for i in range(0, n, 2):
                circuit.unitary(random_unitary(4), [i, i + 1])
            for i in range(1, n - 1):
                circuit.cx(0, i)
        circuit.save_statevector("sv")

        result_swap_left = backend_swap_left.run(circuit, shots=shots).result()
        sv_left = result_swap_left.data(0)["sv"]

        result_swap_right = backend_swap_right.run(circuit, shots=shots).result()
        sv_right = result_swap_right.data(0)["sv"]

        result_approx = backend_approx.run(circuit, shots=shots).result()
        sv_approx = result_approx.data(0)["sv"]

        # swap_left and swap_right should give the same state vector
        self.assertAlmostEqual(state_fidelity(sv_left, sv_right), 1.0)

        # Check that the fidelity of approximation is reasonable
        self.assertGreaterEqual(state_fidelity(sv_left, sv_approx), 0.80)

        # Check that the approximated result is not identical to the exact
        # result, because that could mean there was actually no approximation
        self.assertLessEqual(state_fidelity(sv_left, sv_approx), 0.999)

    def test_statevector_memory(self):
        """Test required memory is correctly checked in statevector"""
        method = "statevector"
        backend = self.backend(method=method)

        # attempt to simulate a circuit with too many qubits
        n = 50
        circuit = QuantumCircuit(n)
        for q in range(n):
            circuit.h(q)
        circuit.measure_all()
        result = backend.run(circuit).result()
        self.assertNotSuccess(result)
        self.assertTrue("Insufficient memory" in result.results[0].status)
        self.assertTrue(
            "Required memory: {}".format(2 ** (n - 20) * 16) in result.results[0].status
        )

        n = 30
        max_memory_mb = 16
        circuit = QuantumCircuit(n)
        for q in range(n):
            circuit.h(q)
        circuit.measure_all()
        result = backend.run(circuit, max_memory_mb=max_memory_mb).result()
        self.assertNotSuccess(result)
        self.assertTrue("Insufficient memory" in result.results[0].status)
        self.assertTrue(
            "Required memory: {}".format(2 ** (n - 20) * 16) in result.results[0].status
        )
        self.assertTrue("max memory: {}".format(max_memory_mb) in result.results[0].status)

<<<<<<< HEAD
    @data(
        "automatic",
        "stabilizer",
        "statevector",
        "density_matrix",
        "matrix_product_state",
        "extended_stabilizer",
        "unitary",
        "superop",
    )
    def test_num_qubits(self, method):
        """Test number of qubits is correctly checked"""

        num_qubits = FakeMontreal().configuration().num_qubits
        backend = AerSimulator.from_backend(FakeMontreal(), method=method)
        self.assertGreaterEqual(backend.configuration().num_qubits, num_qubits)
=======
    def test_mps_svd_method(self):
        """Test env. variabe to change MPS SVD method"""
        # based on test_mps_options test
        import os
        shots = 4000
        method = "matrix_product_state"
        backend_swap = self.backend(method=method)

        n = 10
        circuit = QuantumCircuit(n)
        for times in range(2):
            for i in range(0, n, 2):
                circuit.unitary(random_unitary(4), [i, i + 1])
            for i in range(1, n - 1):
                circuit.cx(0, i)
        circuit.save_statevector("sv")

        result_swap = backend_swap.run(circuit, shots=shots).result()
        original_sv = result_swap.data(0)["sv"]

        # run with lapack svd method
        os.environ["QISKIT_LAPACK_SVD"] = "1"
        result_swap = backend_swap.run(circuit, shots=shots).result()
        lapack_sv = result_swap.data(0)["sv"]

        # run with lapack svd D&C approach
        os.environ["QISKIT_LAPACK_SVD"] = "DC"
        result_swap = backend_swap.run(circuit, shots=shots).result()
        lapack_dc_sv = result_swap.data(0)["sv"]
        os.unsetenv("QISKIT_LAPACK_SVD")

        # should give the same state vector
        self.assertAlmostEqual(state_fidelity(original_sv, lapack_sv), 1.0)

        # should give the same state vector
        self.assertAlmostEqual(state_fidelity(original_sv, lapack_dc_sv), 1.0)
>>>>>>> 27960a90
<|MERGE_RESOLUTION|>--- conflicted
+++ resolved
@@ -286,7 +286,6 @@
         )
         self.assertTrue("max memory: {}".format(max_memory_mb) in result.results[0].status)
 
-<<<<<<< HEAD
     @data(
         "automatic",
         "stabilizer",
@@ -303,7 +302,7 @@
         num_qubits = FakeMontreal().configuration().num_qubits
         backend = AerSimulator.from_backend(FakeMontreal(), method=method)
         self.assertGreaterEqual(backend.configuration().num_qubits, num_qubits)
-=======
+
     def test_mps_svd_method(self):
         """Test env. variabe to change MPS SVD method"""
         # based on test_mps_options test
@@ -339,5 +338,4 @@
         self.assertAlmostEqual(state_fidelity(original_sv, lapack_sv), 1.0)
 
         # should give the same state vector
-        self.assertAlmostEqual(state_fidelity(original_sv, lapack_dc_sv), 1.0)
->>>>>>> 27960a90
+        self.assertAlmostEqual(state_fidelity(original_sv, lapack_dc_sv), 1.0)