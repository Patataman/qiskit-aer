# This code is part of Qiskit.
#
# (C) Copyright IBM 2018, 2019, 2021.
#
# This code is licensed under the Apache License, Version 2.0. You may
# obtain a copy of this license in the LICENSE.txt file in the root directory
# of this source tree or at http://www.apache.org/licenses/LICENSE-2.0.
#
# Any modifications or derivative works of this code must retain this
# copyright notice, and modified files need to carry a notice indicating
# that they have been altered from the originals.

"""
NoiseModel class integration tests
"""

import unittest
import warnings

import numpy as np
from qiskit_aer.backends import AerSimulator
from qiskit_aer.noise import NoiseModel
from qiskit_aer.noise.device.models import _excited_population
from qiskit_aer.noise.errors import QuantumError
from qiskit_aer.noise.errors.standard_errors import amplitude_damping_error
from qiskit_aer.noise.errors.standard_errors import kraus_error
from qiskit_aer.noise.errors.standard_errors import pauli_error
from qiskit_aer.noise.errors.standard_errors import reset_error
from qiskit_aer.noise.errors.standard_errors import thermal_relaxation_error
from qiskit_aer.utils.noise_transformation import transform_noise_model

import qiskit
from qiskit.circuit import QuantumRegister, ClassicalRegister, QuantumCircuit
from qiskit.circuit.library.generalized_gates import PauliGate
from qiskit.circuit.library.standard_gates import IGate, XGate
from qiskit.compiler import transpile
from qiskit.transpiler import CouplingMap, Target
from qiskit.providers import QubitProperties, BackendV2, Options

if qiskit.__version__.startswith("0."):
    from qiskit.providers.fake_provider import (
        FakeBackend,
        FakeAlmaden as Fake20QV1,
        FakeMumbai as Fake27QPulseV1,
        FakeLagosV2,
    )

    def fake_7q_v2():
        """Generate a dummy 7q V2 backend."""
        return FakeLagosV2()

else:
    from qiskit.providers.fake_provider import (
        FakeBackend,
        Fake20QV1,
        Fake27QPulseV1,
        GenericBackendV2,
    )

    def fake_7q_v2():
        """Generate a dummy 7q V2 backend."""
        return GenericBackendV2(num_qubits=7, coupling_map=CouplingMap.from_ring(7), seed=0)


from test.terra.common import QiskitAerTestCase


class TestNoiseModel(QiskitAerTestCase):
    """Testing noise model"""

    def test_amplitude_damping_error(self):
        """Test amplitude damping error damps to correct state"""
        qr = QuantumRegister(1, "qr")
        cr = ClassicalRegister(1, "cr")
        circuit = QuantumCircuit(qr, cr)
        circuit.x(qr)  # prepare + state
        for _ in range(30):
            # Add noisy identities
            circuit.barrier(qr)
            circuit.i(qr)
        circuit.barrier(qr)
        circuit.measure(qr, cr)
        shots = 4000
        backend = AerSimulator()
        # test noise model
        error = amplitude_damping_error(0.75, 0.25)
        noise_model = NoiseModel()
        noise_model.add_all_qubit_quantum_error(error, "id")
        # Execute
        target = {"0x0": 3 * shots / 4, "0x1": shots / 4}
        circuit = transpile(circuit, basis_gates=noise_model.basis_gates, optimization_level=0)
        result = backend.run(circuit, shots=shots, noise_model=noise_model).result()
        self.assertSuccess(result)
        self.compare_counts(result, [circuit], [target], delta=0.05 * shots)

    def test_noise_model_basis_gates(self):
        """Test noise model basis_gates"""
        basis_gates = ["u1", "u2", "u3", "cx"]
        model = NoiseModel(basis_gates)
        target = sorted(basis_gates)
        self.assertEqual(model.basis_gates, target)

        # Check adding readout errors doesn't add to basis gates
        model = NoiseModel(basis_gates)
        target = sorted(basis_gates)
        model.add_all_qubit_readout_error([[0.9, 0.1], [0, 1]], False)
        self.assertEqual(model.basis_gates, target)
        model.add_readout_error([[0.9, 0.1], [0, 1]], [2], False)
        self.assertEqual(model.basis_gates, target)

        # Check a reset instruction error isn't added to basis gates
        model = NoiseModel(basis_gates)
        target = sorted(basis_gates)
        model.add_all_qubit_quantum_error(reset_error(0.2), ["reset"], False)
        self.assertEqual(model.basis_gates, target)

        # Check a non-standard gate isn't added to basis gates
        model = NoiseModel(basis_gates)
        target = sorted(basis_gates)
        model.add_all_qubit_quantum_error(reset_error(0.2), ["label"], False)
        self.assertEqual(model.basis_gates, target)

        # Check a standard gate is added to basis gates
        model = NoiseModel(basis_gates)
        target = sorted(basis_gates + ["h"])
        model.add_all_qubit_quantum_error(reset_error(0.2), ["h"], False)
        self.assertEqual(model.basis_gates, target)

    def test_noise_model_noise_instructions(self):
        """Test noise instructions"""
        model = NoiseModel()
        target = []
        self.assertEqual(model.noise_instructions, target)

        # Check a non-standard gate is added to noise instructions
        model = NoiseModel()
        model.add_all_qubit_quantum_error(reset_error(0.2), ["label"], False)
        target = ["label"]
        self.assertEqual(model.noise_instructions, target)

        # Check a standard gate is added to noise instructions
        model = NoiseModel()
        model.add_all_qubit_quantum_error(reset_error(0.2), ["h"], False)
        target = ["h"]
        self.assertEqual(model.noise_instructions, target)

        # Check a reset is added to noise instructions
        model = NoiseModel()
        model.add_all_qubit_quantum_error(reset_error(0.2), ["reset"], False)
        target = ["reset"]
        self.assertEqual(model.noise_instructions, target)

        # Check a measure is added to noise instructions for readout error
        model = NoiseModel()
        model.add_all_qubit_readout_error([[0.9, 0.1], [0, 1]], False)
        target = ["measure"]
        self.assertEqual(model.noise_instructions, target)

    def test_noise_model_noise_qubits(self):
        """Test noise instructions"""
        model = NoiseModel()
        target = []
        self.assertEqual(model.noise_qubits, target)

        # Check adding a default error isn't added to noise qubits
        model = NoiseModel()
        model.add_all_qubit_quantum_error(pauli_error([["XX", 1]]), ["label"], False)
        target = []
        self.assertEqual(model.noise_qubits, target)

        # Check adding a local error adds to noise qubits
        model = NoiseModel()
        model.add_quantum_error(pauli_error([["XX", 1]]), ["label"], [1, 0], False)
        target = sorted([0, 1])
        self.assertEqual(model.noise_qubits, target)

        # Check adding a default error isn't added to noise qubits
        model = NoiseModel()
        model.add_all_qubit_readout_error([[0.9, 0.1], [0, 1]], False)
        target = []
        self.assertEqual(model.noise_qubits, target)

        # Check adding a local error adds to noise qubits
        model = NoiseModel()
        model.add_readout_error([[0.9, 0.1], [0, 1]], [2], False)
        target = [2]
        self.assertEqual(model.noise_qubits, target)

    def test_noise_models_equal(self):
        """Test two noise models are Equal"""
        roerror = [[0.9, 0.1], [0.5, 0.5]]
        error1 = kraus_error([np.diag([1, 0]), np.diag([0, 1])])
        error2 = pauli_error([("I", 0.5), ("Z", 0.5)])

        model1 = NoiseModel()
        model1.add_all_qubit_quantum_error(error1, ["u3"], False)
        model1.add_quantum_error(error1, ["u3"], [2], False)
        model1.add_all_qubit_readout_error(roerror, False)
        model1.add_readout_error(roerror, [0], False)

        model2 = NoiseModel()
        model2.add_all_qubit_quantum_error(error2, ["u3"], False)
        model2.add_quantum_error(error2, ["u3"], [2], False)
        model2.add_all_qubit_readout_error(roerror, False)
        model2.add_readout_error(roerror, [0], False)
        self.assertEqual(model1, model2)

    def test_noise_models_not_equal(self):
        """Test two noise models are not equal"""
        error = pauli_error([["X", 1]])

        model1 = NoiseModel()
        model1.add_all_qubit_quantum_error(error, ["u3"], False)

        model2 = NoiseModel(basis_gates=["u3", "cx"])
        model2.add_all_qubit_quantum_error(error, ["u3"], False)

    def test_noise_model_from_backend_20(self):
        circ = QuantumCircuit(2)
        circ.x(0)
        circ.x(1)
        circ.measure_all()

        backend = Fake20QV1()
        noise_model = NoiseModel.from_backend(backend)
        circ = transpile(circ, backend, optimization_level=0)
        result = AerSimulator().run(circ, noise_model=noise_model).result()
        self.assertTrue(result.success)

    def test_noise_model_from_backend_27_pulse(self):
        circ = QuantumCircuit(2)
        circ.x(0)
        circ.x(1)
        circ.measure_all()

        backend = Fake27QPulseV1()
        noise_model = NoiseModel.from_backend(backend)
        circ = transpile(circ, backend, optimization_level=0)
        result = AerSimulator().run(circ, noise_model=noise_model).result()
        self.assertTrue(result.success)

    def test_noise_model_from_backend_v2(self):
        circ = QuantumCircuit(2)
        circ.x(0)
        circ.cx(0, 1)
        circ.measure_all()

        backend = fake_7q_v2()
        noise_model = NoiseModel.from_backend(backend)
        self.assertEqual([0, 1, 2, 3, 4, 5, 6], noise_model.noise_qubits)
        circ = transpile(circ, backend, optimization_level=0)
        result = AerSimulator().run(circ, noise_model=noise_model).result()
        self.assertTrue(result.success)

    def test_noise_model_from_backend_v2_with_non_operational_qubits(self):
        """Test if possible to create a noise model from backend with non-operational qubits.
        See issues #1779 and #1815 for the details."""
        backend = fake_7q_v2()
        # tweak target to have non-operational qubits
        faulty_qubits = [0, 1]
        for qubit in faulty_qubits:
            backend.target.qubit_properties[qubit] = QubitProperties(t1=None, t2=None, frequency=0)

        noise_model = NoiseModel.from_backend(backend)

        circ = QuantumCircuit(2)
        circ.h(0)
        circ.cx(0, 1)
        circ.measure_all()
        circ = transpile(circ, backend, scheduling_method="alap")
        result = AerSimulator().run(circ, noise_model=noise_model).result()
        self.assertTrue(result.success)

    def test_noise_model_from_invalid_t2_backend(self):
        """Test if silently truncate invalid T2 values when creating a noise model from backend"""
        from qiskit.providers.models.backendproperties import BackendProperties, Gate, Nduv
        import datetime

        t1_ns, invalid_t2_ns = 75_1000, 200_1000
        u3_time_ns = 320
        frequency = 4919.96800692

        class InvalidT2Fake1Q(FakeBackend):
            def __init__(self):
                mock_time = datetime.datetime.now()
                dt = 1.3333
                configuration = BackendProperties(
                    backend_name="invalid_t2",
                    backend_version="0.0.0",
                    num_qubits=1,
                    basis_gates=["u3"],
                    qubits=[
                        [
                            Nduv(date=mock_time, name="T1", unit="µs", value=t1_ns / 1000),
                            Nduv(date=mock_time, name="T2", unit="µs", value=invalid_t2_ns / 1000),
                            Nduv(date=mock_time, name="frequency", unit="MHz", value=frequency),
                        ],
                    ],
                    gates=[
                        Gate(
                            gate="u3",
                            name="u3_0",
                            qubits=[0],
                            parameters=[
                                Nduv(date=mock_time, name="gate_error", unit="", value=0.001),
                                Nduv(
                                    date=mock_time, name="gate_length", unit="ns", value=u3_time_ns
                                ),
                            ],
                        ),
                    ],
                    last_update_date=mock_time,
                    general=[],
                )
                super().__init__(configuration)

            def defaults(self):
                """defaults == configuration"""
                return self._configuration

            def properties(self):
                """properties == configuration"""
                return self._configuration

        backend = InvalidT2Fake1Q()
        noise_model = NoiseModel.from_backend(backend, gate_error=False)
        expected = thermal_relaxation_error(
            t1=t1_ns,
            t2=2 * t1_ns,
            time=u3_time_ns,
            excited_state_population=_excited_population(frequency, temperature=0),
        )
        self.assertEqual(expected, noise_model._local_quantum_errors["u3"][(0,)])

    def test_create_noise_model_without_user_warnings(self):
        """Test if never issue user warnings when creating a noise model from backend.
        See issue#1631 for the details."""

        class BadlyCalibratedBackendV2(BackendV2):
            """A backend with `t2 > 2*t1` due to awkward calibration statistics."""

            @property
            def target(self):
                return Target(
                    num_qubits=1, qubit_properties=[QubitProperties(t1=1.2e-3, t2=2.5e-3)]
                )

            @property
            def max_circuits(self):
                return None

            @classmethod
            def _default_options(cls):
                return Options()

            def run(self, run_input, **options):
                raise NotImplementedError

        with warnings.catch_warnings(record=True) as warns:
            NoiseModel.from_backend(BadlyCalibratedBackendV2())
            user_warnings = [w for w in warns if issubclass(w.category, UserWarning)]
            self.assertEqual(len(user_warnings), 0)

    def test_noise_model_from_backend_properties(self):
        circ = QuantumCircuit(2)
        circ.x(0)
        circ.x(1)
        circ.measure_all()

        backend = Fake20QV1()
        backend_propeties = backend.properties()
        noise_model = NoiseModel.from_backend_properties(backend_propeties)
        circ = transpile(circ, backend, optimization_level=0)
        result = AerSimulator().run(circ, noise_model=noise_model).result()
        self.assertTrue(result.success)

    def test_transform_noise(self):
        org_error = reset_error(0.2)
        new_error = pauli_error([("I", 0.5), ("Z", 0.5)])

        model = NoiseModel()
        model.add_all_qubit_quantum_error(org_error, ["x"])
        model.add_quantum_error(org_error, ["sx"], [0])
        model.add_all_qubit_readout_error([[0.9, 0.1], [0, 1]])

        def map_func(noise):
            return new_error if noise == org_error else None

        actual = transform_noise_model(model, map_func)

        expected = NoiseModel()
        expected.add_all_qubit_quantum_error(new_error, ["x"])
        expected.add_quantum_error(new_error, ["sx"], [0])
        expected.add_all_qubit_readout_error([[0.9, 0.1], [0, 1]])

        self.assertEqual(actual, expected)

    def test_can_run_circuits_with_delay_noise(self):
        circ = QuantumCircuit(2)
        circ.h(0)
        circ.cx(0, 1)
        circ.measure_all()

<<<<<<< HEAD
        backend = FakeLagos()
=======
        backend = fake_7q_v2()
>>>>>>> 03221acd
        noise_model = NoiseModel.from_backend(backend)

        qc = transpile(circ, backend, scheduling_method="alap")
        result = AerSimulator().run(qc, noise_model=noise_model).result()
        self.assertTrue(result.success)

        # test another path
        noisy_sim = AerSimulator().from_backend(backend)
        qc = transpile(circ, noisy_sim, scheduling_method="alap")
        result = noisy_sim.run(qc).result()
        self.assertTrue(result.success)

        # no scheduling = no delay noise
        qc = transpile(circ, backend)
        result = AerSimulator().run(qc, noise_model=noise_model).result()
        self.assertTrue(result.success)

    def test_from_dict(self):
        noise_ops_1q = [((IGate(), [0]), 0.9), ((XGate(), [0]), 0.1)]

        noise_ops_2q = [
            ((PauliGate("II"), [0, 1]), 0.9),
            ((PauliGate("IX"), [0, 1]), 0.045),
            ((PauliGate("XI"), [0, 1]), 0.045),
            ((PauliGate("XX"), [0, 1]), 0.01),
        ]

        noise_model = NoiseModel()
        with self.assertWarns(DeprecationWarning):
            noise_model.add_quantum_error(QuantumError(noise_ops_1q), "h", [0])
            noise_model.add_quantum_error(QuantumError(noise_ops_1q), "h", [1])
            noise_model.add_quantum_error(QuantumError(noise_ops_2q), "cx", [0, 1])
            noise_model.add_quantum_error(QuantumError(noise_ops_2q), "cx", [1, 0])
            deserialized = NoiseModel.from_dict(noise_model.to_dict())
            self.assertEqual(noise_model, deserialized)


if __name__ == "__main__":
    unittest.main()<|MERGE_RESOLUTION|>--- conflicted
+++ resolved
@@ -401,11 +401,7 @@
         circ.cx(0, 1)
         circ.measure_all()
 
-<<<<<<< HEAD
-        backend = FakeLagos()
-=======
         backend = fake_7q_v2()
->>>>>>> 03221acd
         noise_model = NoiseModel.from_backend(backend)
 
         qc = transpile(circ, backend, scheduling_method="alap")
