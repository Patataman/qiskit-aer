--- conflicted
+++ resolved
@@ -605,11 +605,7 @@
 
   left_gamma.data_ = reshape_U_after_SVD(U);
   lambda = S;
-<<<<<<< HEAD
   if (getenv("QISKIT_LAPACK_SVD")) {
-=======
-  if (mps_lapack) { // When using Lapack V is V dagger
->>>>>>> cd478c20
     right_gamma.data_ = reshape_VH_after_SVD(V);
   } else {
     right_gamma.data_ = reshape_V_after_SVD(V);
