/**
 * This code is part of Qiskit.
 *
 * (C) Copyright IBM 2018, 2019.
 *
 * This code is licensed under the Apache License, Version 2.0. You may
 * obtain a copy of this license in the LICENSE.txt file in the root directory
 * of this source tree or at http://www.apache.org/licenses/LICENSE-2.0.
 *
 * Any modifications or derivative works of this code must retain this
 * copyright notice, and modified files need to carry a notice indicating
 * that they have been altered from the originals.
 */

/*
 * Adapted from: P. A. Businger and G. H. Golub, Comm. ACM 12, 564 (1969)
 */
#include "svd.hpp"
#include "framework/linalg/almost_equal.hpp"
#include "framework/utils.hpp"
#include <cassert>
#include <cmath>
#include <complex>
#include <iostream>
#include <math.h>
#include <stdio.h>
#include <stdlib.h>

namespace AER {
// default values
constexpr auto mul_factor = 1e2;
constexpr long double tiny_factor = 1e30;
constexpr auto zero_threshold = 1e-50; // threshold for comparing FP values
constexpr auto THRESHOLD = 1e-9; // threshold for cutting values in reduce_zeros
constexpr auto NUM_SVD_TRIES = 15;

cmatrix_t diag(rvector_t S, uint_t m, uint_t n);

cmatrix_t diag(rvector_t S, uint_t m, uint_t n) {
  cmatrix_t Res = cmatrix_t(m, n);
  for (uint_t i = 0; i < m; i++) {
    for (uint_t j = 0; j < n; j++) {
      Res(i, j) = (i == j ? complex_t(S[i]) : 0);
    }
  }
  return Res;
}

cmatrix_t reshape_before_SVD(std::vector<cmatrix_t> data) {
  //	Turns 4 matrices A0,A1,A2,A3 to big matrix:
  //	A0 A1
  //	A2 A3
  cmatrix_t temp1 = AER::Utils::concatenate(data[0], data[1], 1),
            temp2 = AER::Utils::concatenate(data[2], data[3], 1);
  return AER::Utils::concatenate(temp1, temp2, 0);
}
std::vector<cmatrix_t> reshape_U_after_SVD(const cmatrix_t U) {
  std::vector<cmatrix_t> Res(2);
  AER::Utils::split(U, Res[0], Res[1], 0);
  return Res;
}
std::vector<cmatrix_t> reshape_V_after_SVD(const cmatrix_t V) {
  std::vector<cmatrix_t> Res(2);
  AER::Utils::split(AER::Utils::dagger(V), Res[0], Res[1], 1);
  return Res;
}
std::vector<cmatrix_t> reshape_VH_after_SVD(const cmatrix_t V) {
  std::vector<cmatrix_t> Res(2);
  AER::Utils::split(V, Res[0], Res[1], 1);
  return Res;
}

//-------------------------------------------------------------
// function name: num_of_SV
// Description: Computes the number of none-zero singular values
//				in S
// Parameters: rvector_t S - vector of singular values from the
//			   SVD decomposition
// Returns: number of elements in S whose norm is greater than 0
//			(actually greater than threshold)
//-------------------------------------------------------------
uint_t num_of_SV(rvector_t S, double threshold) {
  uint_t sum = 0;
  for (uint_t i = 0; i < S.size(); ++i) {
    if (std::norm(S[i]) > threshold)
      sum++;
  }
  return sum;
}

double reduce_zeros(cmatrix_t &U, rvector_t &S, cmatrix_t &V,
                    uint_t max_bond_dimension, double truncation_threshold) {
  uint_t SV_num = num_of_SV(S, CHOP_THRESHOLD);
  uint_t new_SV_num = SV_num;

  if (max_bond_dimension < SV_num) {
    // in this case, leave only the first max_bond_dimension
    // values in S, and discard all the rest
    new_SV_num = max_bond_dimension;
  }
  // Remove the lowest Schmidt coefficients such that the sum of
  // their squares is less than trunction_threshold
  double sum_squares = 0;
  for (int_t i = new_SV_num - 1; i > 0; i--) {
    if (sum_squares + std::norm(S[i]) < truncation_threshold) {
      sum_squares += std::norm(S[i]);
    } else {
      new_SV_num = i + 1;
      break;
    }
  }
  U.resize(U.GetRows(), new_SV_num);
  S.resize(new_SV_num);
  // V**H is not the same as V
  if (getenv("QISKIT_LAPACK_SVD")) {
    V.resize(new_SV_num, V.GetColumns());
  } else {
    V.resize(V.GetRows(), new_SV_num);
  }

  // discarded_value is the sum of the squares of the Schmidt coeffients
  // that were discarded by approximation
  double discarded_value = 0.0;

  if (new_SV_num < SV_num) {
    for (uint_t i = new_SV_num; i < SV_num; i++) {
      discarded_value += std::norm(S[i]);
    }
  }
  // Check if we need to re-normalize the values of S
  double new_sum_squares = 0;
  for (uint_t i = 0; i < S.size(); i++)
    new_sum_squares += std::norm(S[i]);
  if (!Linalg::almost_equal(1.0 - new_sum_squares, 0., THRESHOLD)) {
    double sqrt_sum = std::sqrt(new_sum_squares);
    for (uint_t i = 0; i < S.size(); i++)
      S[i] /= sqrt_sum;
  }
  return discarded_value;
}

void validate_SVD_result(const cmatrix_t &A, const cmatrix_t &U,
                         const rvector_t &S, const cmatrix_t &V) {
  const uint_t nrows = A.GetRows(), ncols = A.GetColumns();
  cmatrix_t diag_S = diag(S, nrows, ncols);
  cmatrix_t product = U * diag_S;
  product = product * AER::Utils::dagger(V);
  for (uint_t ii = 0; ii < nrows; ii++)
    for (uint_t jj = 0; jj < ncols; jj++)
      if (!Linalg::almost_equal(std::abs(A(ii, jj)), std::abs(product(ii, jj)),
                                THRESHOLD)) {
        throw std::runtime_error("Error: Wrong SVD calculations: A != USV*");
      }
}

// added cut-off at the end
status csvd(cmatrix_t &A, cmatrix_t &U, rvector_t &S, cmatrix_t &V) {
  int m = A.GetRows(), n = A.GetColumns(), size = std::max(m, n);
  rvector_t b(size, 0.0), c(size, 0.0), t(size, 0.0);
  double cs = 0.0, eps = 0.0, f = 0.0, g = 0.0, h = 0.0, sn = 0.0, w = 0.0,
         x = 0.0, y = 0.0, z = 0.0;
  double eta = 1e-10, tol = 1.5e-34;
  // using int and not uint_t because uint_t caused bugs in loops with condition
  // of >= 0
  int i = 0, j = 0, k = 0, k1 = 0, l = 0, l1 = 0;
  complex_t q = 0;
  // Transpose when m < n
  bool transposed = false;
  if (m < n) {
    transposed = true;
    A = AER::Utils::dagger(A);
    std::swap(m, n);
  }
  cmatrix_t temp_A = A;
  c[0] = 0;
  while (true) {
    k1 = k + 1;
    z = 0.0;
    for (i = k; i < m; i++) {
      z = z + norm(A(i, k));
    }
    b[k] = 0.0;
    if (tol < z) {
      z = std::sqrt(z);
      b[k] = z;
      w = std::abs(A(k, k));

      if (Linalg::almost_equal(w, 0.0, zero_threshold)) {
        q = complex_t(1.0, 0.0);
      } else {
        q = A(k, k) / w;
      }
      A(k, k) = q * (z + w);

      if (k != n - 1) {
        for (j = k1; j < n; j++) {

          q = complex_t(0.0, 0.0);
          for (i = k; i < m; i++) {
            q = q + std::conj(A(i, k)) * A(i, j);
          }
          q = q / (z * (z + w));

          for (i = k; i < m; i++) {
            A(i, j) = A(i, j) - q * A(i, k);
          }
        }
        //
        // Phase transformation.
        //
        q = -std::conj(A(k, k)) / std::abs(A(k, k));

        for (j = k1; j < n; j++) {
          A(k, j) = q * A(k, j);
        }
      }
    }
    if (k == n - 1)
      break;

    z = 0.0;
    for (j = k1; j < n; j++) {
      z = z + norm(A(k, j));
    }
    c[k1] = 0.0;

    if (tol < z) {
      z = std::sqrt(z);
      c[k1] = z;
      w = std::abs(A(k, k1));

      if (Linalg::almost_equal(w, 0.0, zero_threshold)) {
        q = complex_t(1.0, 0.0);
      } else {
        q = A(k, k1) / w;
      }
      A(k, k1) = q * (z + w);

      for (i = k1; i < m; i++) {
        q = complex_t(0.0, 0.0);

        for (j = k1; j < n; j++) {
          q = q + std::conj(A(k, j)) * A(i, j);
        }
        q = q / (z * (z + w));

        for (j = k1; j < n; j++) {
          A(i, j) = A(i, j) - q * A(k, j);
        }
      }
      //
      // Phase transformation.
      //
      q = -std::conj(A(k, k1)) / std::abs(A(k, k1));
      for (i = k1; i < m; i++) {
        A(i, k1) = A(i, k1) * q;
      }
    }
    k = k1;
  }

  eps = 0.0;
  for (k = 0; k < n; k++) {
    S[k] = b[k];
    t[k] = c[k];
    eps = std::max(eps, S[k] + t[k]);
  }
  eps = eps * eta;

  //
  // Initialization of U and V.
  //
  U.initialize(m, m);
  V.initialize(n, n);
  for (j = 0; j < m; j++) {
    for (i = 0; i < m; i++) {
      U(i, j) = complex_t(0.0, 0.0);
    }
    U(j, j) = complex_t(1.0, 0.0);
  }

  for (j = 0; j < n; j++) {
    for (i = 0; i < n; i++) {
      V(i, j) = complex_t(0.0, 0.0);
    }
    V(j, j) = complex_t(1.0, 0.0);
  }

  for (k = n - 1; k >= 0; k--) {
    while (true) {
      bool jump = false;
      for (l = k; l >= 0; l--) {

        if (std::abs(t[l]) < eps) {
          jump = true;
          break;
        } else if (std::abs(S[l - 1]) < eps) {
          break;
        }
      }
      if (!jump) {
        cs = 0.0;
        sn = 1.0;
        l1 = l - 1;

        for (i = l; i <= k; i++) {
          f = sn * t[i];
          t[i] = cs * t[i];

          if (std::abs(f) < eps) {
            break;
          }
          h = S[i];
          w = std::sqrt(f * f + h * h);
          S[i] = w;
          cs = h / w;
          sn = -f / w;

          for (j = 0; j < n; j++) {
            x = std::real(U(j, l1));
            y = std::real(U(j, i));
            U(j, l1) = complex_t(x * cs + y * sn, 0.0);
            U(j, i) = complex_t(y * cs - x * sn, 0.0);
          }
        }
      }
      w = S[k];
      if (l == k) {
        break;
      }
      x = S[l];
      y = S[k - 1];
      g = t[k - 1];
      h = t[k];
      f = ((y - w) * (y + w) + (g - h) * (g + h)) / (2.0 * h * y);
      g = std::sqrt(f * f + 1.0);
      if (f < -1.0e-13) { // if ( f < 0.0){ //didn't work when f was negative
                          // very close to 0 (because of numerical reasons)
        g = -g;
      }
      f = ((x - w) * (x + w) + (y / (f + g) - h) * h) / x;
      cs = 1.0;
      sn = 1.0;
      l1 = l + 1;
      for (i = l1; i <= k; i++) {
        g = t[i];
        y = S[i];
        h = sn * g;
        g = cs * g;
        w = std::sqrt(h * h + f * f);
        if (Linalg::almost_equal(w, 0.0, zero_threshold)) {
#ifdef DEBUG
          std::cout << "ERROR 1: w is exactly 0: h = " << h << " , f = " << f
                    << std::endl;
          std::cout << " w = " << w << std::endl;
#endif
        }
        t[i - 1] = w;
        cs = f / w;
        sn = h / w;
        f = x * cs + g * sn; // might be 0

        long double large_f = 0;
        if (Linalg::almost_equal(f, 0.0, zero_threshold)) {
#ifdef DEBUG
          std::cout << "f == 0 because "
                    << "x = " << x << ", cs = " << cs << ", g = " << g
                    << ", sn = " << sn << std::endl;
#endif
          long double large_x = x * tiny_factor;
          long double large_g = g * tiny_factor;
          long double large_cs = cs * tiny_factor;
          long double large_sn = sn * tiny_factor;
          large_f = large_x * large_cs + large_g * large_sn;

#ifdef DEBUG
          std::cout << large_x * large_cs << std::endl;
          ;
          std::cout << large_g * large_sn << std::endl;
          std::cout << "new f = " << large_f << std::endl;

#endif
        }
        g = g * cs - x * sn;
        h = y * sn; // h == 0 because y==0
        y = y * cs;

        for (j = 0; j < n; j++) {
          x = std::real(V(j, i - 1));
          w = std::real(V(j, i));
          V(j, i - 1) = complex_t(x * cs + w * sn, 0.0);
          V(j, i) = complex_t(w * cs - x * sn, 0.0);
        }

        bool tiny_w = false;
#ifdef DEBUG
        std::cout << " h = " << h << " f = " << f << " large_f = " << large_f
                  << std::endl;
#endif
        if (std::abs(h) < 1e-13 && std::abs(f) < 1e-13 &&
            !Linalg::almost_equal<long double>(large_f, 0.0, zero_threshold)) {
          tiny_w = true;
        } else {
          w = std::sqrt(h * h + f * f);
        }
        w = std::sqrt(h * h + f * f);
        if (Linalg::almost_equal(w, 0.0, zero_threshold) && !tiny_w) {

#ifdef DEBUG
          std::cout << "ERROR: w is exactly 0: h = " << h << " , f = " << f
                    << std::endl;
          std::cout << " w = " << w << std::endl;
#endif
          return FAILURE;
        }

        S[i - 1] = w;
        if (tiny_w) {
          cs = 1.0; // because h==0, so w = f
          sn = 0;
        } else {
          cs = f / w;
          sn = h / w;
        }

        f = cs * g + sn * y;
        x = cs * y - sn * g;
        for (j = 0; j < n; j++) {
          y = std::real(U(j, i - 1));
          w = std::real(U(j, i));
          U(j, i - 1) = complex_t(y * cs + w * sn, 0.0);
          U(j, i) = complex_t(w * cs - y * sn, 0.0);
        }
      }
      t[l] = 0.0;
      t[k] = f;
      S[k] = x;
    }

    if (w < -1e-13) //
    {
      S[k] = -w;
      for (j = 0; j < n; j++) {
        V(j, k) = -V(j, k);
      }
    }
  }

  //
  //  Sort the singular values.
  //
  for (k = 0; k < n; k++) {
    g = -1.0;
    j = k;
    for (i = k; i < n; i++) {
      if (g < S[i]) {
        g = S[i];
        j = i;
      }
    }

    if (j != k) {
      S[j] = S[k];
      S[k] = g;

      for (i = 0; i < n; i++) {
        q = V(i, j);
        V(i, j) = V(i, k);
        V(i, k) = q;
      }

      for (i = 0; i < n; i++) {
        q = U(i, j);
        U(i, j) = U(i, k);
        U(i, k) = q;
      }
    }
  }

  for (k = n - 1; k >= 0; k--) {
    if (!Linalg::almost_equal(b[k], 0.0, zero_threshold)) {
      q = -A(k, k) / std::abs(A(k, k));
      for (j = 0; j < m; j++) {
        U(k, j) = q * U(k, j);
      }
      for (j = 0; j < m; j++) {
        q = complex_t(0.0, 0.0);
        for (i = k; i < m; i++) {
          q = q + std::conj(A(i, k)) * U(i, j);
        }
        q = q / (std::abs(A(k, k)) * b[k]);
        for (i = k; i < m; i++) {
          U(i, j) = U(i, j) - q * A(i, k);
        }
      }
    }
  }

  for (k = n - 1 - 1; k >= 0; k--) {
    k1 = k + 1;
    if (!Linalg::almost_equal(c[k1], 0.0, zero_threshold)) {
      q = -std::conj(A(k, k1)) / std::abs(A(k, k1));

      for (j = 0; j < n; j++) {
        V(k1, j) = q * V(k1, j);
      }

      for (j = 0; j < n; j++) {
        q = complex_t(0.0, 0.0);
        for (i = k1; i < n; i++) {
          q = q + A(k, i) * V(i, j);
        }
        q = q / (std::abs(A(k, k1)) * c[k1]);
        for (i = k1; i < n; i++) {
          V(i, j) = V(i, j) - q * std::conj(A(k, i));
        }
      }
    }
  }
#ifdef DEBUG
  validate_SVD_result(temp_A, U, S, V);
#endif

  // Transpose again if m < n
  if (transposed)
    std::swap(U, V);

  return SUCCESS;
}

void csvd_wrapper(cmatrix_t &A, cmatrix_t &U, rvector_t &S, cmatrix_t &V) {
  if (getenv("QISKIT_LAPACK_SVD")) {
    lapack_csvd_wrapper(A, U, S, V);
  } else {
    qiskit_csvd_wrapper(A, U, S, V);
  }
}

void qiskit_csvd_wrapper(cmatrix_t &A, cmatrix_t &U, rvector_t &S,
                         cmatrix_t &V) {
  cmatrix_t copied_A = A;
  int times = 0;
#ifdef DEBUG
  std::cout << "1st try" << std::endl;
#endif
  status current_status = csvd(A, U, S, V);
  if (current_status == SUCCESS) {
    return;
  }

  while (times <= NUM_SVD_TRIES && current_status == FAILURE) {
    times++;
    copied_A = copied_A * mul_factor;
    A = copied_A;

#ifdef DEBUG
    std::cout << "SVD trial #" << times << std::endl;
#endif

    current_status = csvd(A, U, S, V);
  }
  if (times == NUM_SVD_TRIES) {
    std::stringstream ss;
    ss << "SVD failed";
    throw std::runtime_error(ss.str());
  }

  // Divide by mul_factor every singular value after we multiplied matrix a
  for (uint_t k = 0; k < S.size(); k++)
    S[k] /= pow(mul_factor, times);
}

void lapack_csvd_wrapper(cmatrix_t &A, cmatrix_t &U, rvector_t &S,
                         cmatrix_t &V) {
#ifdef DEBUG
  cmatrix_t tempA = A;
#endif

  const size_t m = A.GetRows(), n = A.GetColumns();
  const size_t min_dim = std::min(m, n);
  const size_t lda = std::max(m, n);
  size_t lwork = 2 * min_dim + lda;

  U.resize(m, m);
  V.resize(n, n);

  complex_t *lapackA = A.move_to_buffer(), *lapackU = U.move_to_buffer(),
            *lapackV = V.move_to_buffer();

<<<<<<< HEAD
  double lapackS[min_dim];
  complex_t work[lwork];
  int info;

  if (strcmp(getenv("QISKIT_LAPACK_SVD"), "DC") == 0) {
    int iwork[8 * min_dim];
    int rwork_size = std::max(5 * min_dim * min_dim + 5 * min_dim,
                              2 * m * n + 2 * min_dim * min_dim + min_dim);
    double *rwork = (double *)calloc(rwork_size, sizeof(double));
#ifndef MKL
=======
  double *lapackS = new double[min_dim];
  complex_t *work = new complex_t[lwork];
  int info;

  if (strcmp(getenv("QISKIT_LAPACK_SVD"), "DC") == 0) {
    int *iwork = new int[8 * min_dim];
    int rwork_size = std::max(5 * min_dim * min_dim + 5 * min_dim,
                              2 * m * n + 2 * min_dim * min_dim + min_dim);

    double *rwork = (double *)calloc(rwork_size, sizeof(double));
>>>>>>> 6942c6c5
    lwork = -1;
    zgesdd_("A", &m, &n, lapackA, &m, lapackS, lapackU, &m, lapackV, &n, work,
            &lwork, rwork, iwork, &info);

    lwork = (int)work[0].real();
<<<<<<< HEAD
#endif
    complex_t *work_ = (complex_t *)calloc(lwork, sizeof(complex_t));
    zgesdd_("A", &m, &n, lapackA, &m, lapackS, lapackU, &m, lapackV, &n, work_,
            &lwork, rwork, iwork, &info);

=======
    complex_t *work_ = (complex_t *)calloc(lwork, sizeof(complex_t));

    zgesdd_("A", &m, &n, lapackA, &m, lapackS, lapackU, &m, lapackV, &n, work_,
            &lwork, rwork, iwork, &info);

    delete iwork;
>>>>>>> 6942c6c5
    free(rwork);
    free(work_);
  } else {
    // Default execution follows original method
<<<<<<< HEAD
    double rwork[5 * min_dim] = {0.0};
    zgesvd_("A", "A", &m, &n, lapackA, &m, lapackS, lapackU, &m, lapackV, &n,
            work, &lwork, rwork, &info);
  }
=======
    double *rwork = (double *)calloc(5 * min_dim, sizeof(double));
    zgesvd_("A", "A", &m, &n, lapackA, &m, lapackS, lapackU, &m, lapackV, &n,
            work, &lwork, rwork, &info);
    free(rwork);
  }

>>>>>>> 6942c6c5
  A = cmatrix_t::move_from_buffer(m, n, lapackA);
  U = cmatrix_t::move_from_buffer(m, m, lapackU);
  V = cmatrix_t::move_from_buffer(n, n, lapackV);

  S.clear();
  for (int i = 0; i < min_dim; i++)
    S.push_back(lapackS[i]);

#ifdef DEBUG
  validate_SVD_result(tempA, U, S, V);
#endif

<<<<<<< HEAD
=======
  delete lapackS;
  delete work;

>>>>>>> 6942c6c5
  if (info == 0) {
    return;
  } else {
    std::stringstream ss;
    ss << " SVD failed";
    throw std::runtime_error(ss.str());
  }
}

} // namespace AER<|MERGE_RESOLUTION|>--- conflicted
+++ resolved
@@ -587,18 +587,6 @@
   complex_t *lapackA = A.move_to_buffer(), *lapackU = U.move_to_buffer(),
             *lapackV = V.move_to_buffer();
 
-<<<<<<< HEAD
-  double lapackS[min_dim];
-  complex_t work[lwork];
-  int info;
-
-  if (strcmp(getenv("QISKIT_LAPACK_SVD"), "DC") == 0) {
-    int iwork[8 * min_dim];
-    int rwork_size = std::max(5 * min_dim * min_dim + 5 * min_dim,
-                              2 * m * n + 2 * min_dim * min_dim + min_dim);
-    double *rwork = (double *)calloc(rwork_size, sizeof(double));
-#ifndef MKL
-=======
   double *lapackS = new double[min_dim];
   complex_t *work = new complex_t[lwork];
   int info;
@@ -609,43 +597,29 @@
                               2 * m * n + 2 * min_dim * min_dim + min_dim);
 
     double *rwork = (double *)calloc(rwork_size, sizeof(double));
->>>>>>> 6942c6c5
+#ifndef MKL
     lwork = -1;
     zgesdd_("A", &m, &n, lapackA, &m, lapackS, lapackU, &m, lapackV, &n, work,
             &lwork, rwork, iwork, &info);
 
     lwork = (int)work[0].real();
-<<<<<<< HEAD
 #endif
     complex_t *work_ = (complex_t *)calloc(lwork, sizeof(complex_t));
+
     zgesdd_("A", &m, &n, lapackA, &m, lapackS, lapackU, &m, lapackV, &n, work_,
             &lwork, rwork, iwork, &info);
 
-=======
-    complex_t *work_ = (complex_t *)calloc(lwork, sizeof(complex_t));
-
-    zgesdd_("A", &m, &n, lapackA, &m, lapackS, lapackU, &m, lapackV, &n, work_,
-            &lwork, rwork, iwork, &info);
-
     delete iwork;
->>>>>>> 6942c6c5
     free(rwork);
     free(work_);
   } else {
     // Default execution follows original method
-<<<<<<< HEAD
-    double rwork[5 * min_dim] = {0.0};
-    zgesvd_("A", "A", &m, &n, lapackA, &m, lapackS, lapackU, &m, lapackV, &n,
-            work, &lwork, rwork, &info);
-  }
-=======
     double *rwork = (double *)calloc(5 * min_dim, sizeof(double));
     zgesvd_("A", "A", &m, &n, lapackA, &m, lapackS, lapackU, &m, lapackV, &n,
             work, &lwork, rwork, &info);
     free(rwork);
   }
 
->>>>>>> 6942c6c5
   A = cmatrix_t::move_from_buffer(m, n, lapackA);
   U = cmatrix_t::move_from_buffer(m, m, lapackU);
   V = cmatrix_t::move_from_buffer(n, n, lapackV);
@@ -658,12 +632,9 @@
   validate_SVD_result(tempA, U, S, V);
 #endif
 
-<<<<<<< HEAD
-=======
   delete lapackS;
   delete work;
 
->>>>>>> 6942c6c5
   if (info == 0) {
     return;
   } else {
