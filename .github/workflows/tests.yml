--- conflicted
+++ resolved
@@ -93,17 +93,12 @@
     timeout-minutes: 60
     strategy:
       matrix:
-<<<<<<< HEAD
-        python-version: [3.8, 3.9, "3.10", "3.11"]
-        os: ["ubuntu-latest"]
-=======
         python-version: [3.8, 3.9, "3.10", "3.11", "3.12.0"]
         qiskit-extra: [""]
         include:
           - python-version: "3.10"
             qiskit-extra: "'qiskit>=1.0.0rc1'"
 
->>>>>>> 03221acd
     env:
       AER_THRUST_BACKEND: OMP
       QISKIT_TEST_CAPTURE_STREAMS: 1
@@ -203,12 +198,7 @@
     timeout-minutes: 60
     strategy:
       matrix:
-<<<<<<< HEAD
-        python-version: [3.8, 3.9, "3.10", '3.11']
-        os: ["macOS-latest"]
-=======
         python-version: [3.8, 3.9, "3.10", '3.11', "3.12.0"]
->>>>>>> 03221acd
     env:
       AER_THRUST_BACKEND: OMP
       QISKIT_TEST_CAPTURE_STREAMS: 1
@@ -252,12 +242,7 @@
     timeout-minutes: 60
     strategy:
       matrix:
-<<<<<<< HEAD
-        python-version: [3.8, 3.9, "3.10", "3.11"]
-        os: ["windows-2019"]
-=======
         python-version: [3.8, 3.9, "3.10", "3.11", "3.12.0"]
->>>>>>> 03221acd
     env:
       AER_THRUST_BACKEND: OMP
       QISKIT_TEST_CAPTURE_STREAMS: 1
@@ -289,9 +274,6 @@
           set -e
           pip install build
           python -I -m build --wheel
-<<<<<<< HEAD
-          pip install --find-links=dist qiskit-aer
-=======
         shell: bash
       - name: Install Aer and dependencies
         run: |
@@ -301,7 +283,6 @@
             -c constraints.txt \
             -r requirements-dev.txt \
             dist/*.whl
->>>>>>> 03221acd
         shell: bash
       - name: Run Tests
         env:
