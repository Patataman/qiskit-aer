--- conflicted
+++ resolved
@@ -130,18 +130,11 @@
     AER::Simulator::QasmController sim;
 
     // Check for config
-<<<<<<< HEAD
     json_t config_all = qobj["config"];
     if (!config.empty())
       config_all.update(config.begin(), config.end());
 
     sim.set_config(config_all);
-
-    out << sim.execute(qobj).dump(4) << std::endl;
-
-    return 0;
-=======
-    sim.set_config(qobj["config"]);
     auto result = sim.execute(qobj);
     out << result.dump(4) << std::endl;
 
@@ -150,18 +143,11 @@
     std::string status = "";
     JSON::get_value(success, "success", result);
     JSON::get_value(status, "status", result);
-    if (success) {
-      // The simulation was successfully executed
-      return 0;
+    if (!success) {
+      if(status == "COMPLETED")
+        return 3; // The simulation was was completed unsuccesfully.
+      return 2; // Failed to execute the Qobj
     }
-    if (status == "COMPLETED") {
-      // The simulation was was completed unsuccesfully.
-      // This means at least one of the experiments in the qobj failed.
-      return 3;
-    }
-    // If we got here we failed to execute the Qobj
-    return 2;
->>>>>>> b2927266
   } catch (std::exception &e) {
     std::stringstream msg;
     msg << "Failed to execute qobj (" << e.what() << ")";
@@ -169,4 +155,5 @@
     return 2;
   }
 
+  return 0;
 } // end main